--- conflicted
+++ resolved
@@ -292,17 +292,11 @@
         """
         if self.typename == 'GraphSidecar':
             edges = self._field('edge_sidecar_to_children', 'edges')
-<<<<<<< HEAD
-=======
-            if any(edge['node']['is_video'] and 'video_url' not in edge['node'] for edge in edges):
-                # video_url is only present in full metadata, issue #558.
-                edges = self._full_metadata['edge_sidecar_to_children']['edges']
->>>>>>> 0f11ef1b
             if end < 0:
                 end = len(edges)-1
             if start < 0:
                 start = len(edges)-1
-            if any(self.get_is_videos()[start:(end+1)]):
+            if any(edge['node']['is_video'] and 'video_url' not in edge['node'] for edge in edges):
                 # video_url is only present in full metadata, issue #558.
                 edges = self._full_metadata['edge_sidecar_to_children']['edges']
             for idx, edge in enumerate(edges):
